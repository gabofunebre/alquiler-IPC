--- conflicted
+++ resolved
@@ -213,8 +213,6 @@
 @app.get("/")
 def index():
     return ipc_ultimos()
-<<<<<<< HEAD
-
 
 @app.get("/alquiler/tabla")
 def alquiler_tabla():
@@ -242,12 +240,6 @@
 @app.route("/adm", methods=["GET", "POST"])
 def admin():
     """Pantalla de login y configuración"""
-=======
-@app.route("/adm", methods=["GET", "POST"])
-def admin():
-    """Pantalla de login y configuración"""
-
->>>>>>> 26c99cc1
     if session.get("logged_in"):
         config = _load_config()
         if request.method == "POST":
@@ -270,7 +262,6 @@
                 if request.headers.get("X-Requested-With") == "XMLHttpRequest":
                     return jsonify({"ok": False}), 500
                 raise
-<<<<<<< HEAD
         tabla = []
         try:
             base = Decimal(config.get("alquiler_base"))
@@ -280,9 +271,6 @@
         except Exception:
             tabla = []
         return render_template("config.html", config=config, tabla=tabla)
-=======
-        return render_template("config.html", config=config)
->>>>>>> 26c99cc1
 
     error = None
     if request.method == "POST":
@@ -290,7 +278,7 @@
             request.form.get("username") == ADMIN_USER
             and request.form.get("password") == ADMIN_PASS
         ):
-<<<<<<< HEAD
+
             session.clear()
             session["logged_in"] = True
             session.permanent = False  # expira al cerrar el navegador
@@ -298,24 +286,10 @@
         error = "Credenciales inválidas"
     return render_template("login.html", error=error)
 
-
-=======
-
-            session.clear()
-            session["logged_in"] = True
-            session.permanent = False  # expira al cerrar el navegador
-
-            return redirect(url_for("admin"))
-        error = "Credenciales inválidas"
-    return render_template("login.html", error=error)
->>>>>>> 26c99cc1
 @app.post("/logout")
 def logout():
     session.clear()
     return redirect(url_for("admin"))
-<<<<<<< HEAD
-
-=======
->>>>>>> 26c99cc1
+
 if __name__ == "__main__":
     app.run(host="0.0.0.0", port=8000)