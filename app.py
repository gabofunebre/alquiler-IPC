--- conflicted
+++ resolved
@@ -137,10 +137,7 @@
         if k > 0 and any(m not in ipc for m in (m1, m2, m3)):
             provisorio = True
 
-<<<<<<< HEAD
-=======
-
->>>>>>> 46d7dfc4
+
         ipc_pct = None
         if ym in ipc:
             ipc_pct = (ipc[ym] * Decimal("100")).quantize(
@@ -157,10 +154,7 @@
                 "ipc": float(ipc_pct) if ipc_pct is not None else None,
             }
         )
-<<<<<<< HEAD
-=======
-
->>>>>>> 46d7dfc4
+
     return tabla
 
 @app.get("/health")
@@ -317,10 +311,6 @@
         error = "Credenciales inválidas"
     return render_template("login.html", error=error)
 
-<<<<<<< HEAD
-
-=======
->>>>>>> 46d7dfc4
 @app.post("/logout")
 def logout():
     session.clear()
