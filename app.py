import os, csv, io, json, requests
from datetime import datetime
from decimal import Decimal, ROUND_HALF_UP, InvalidOperation
from flask import (
    Flask,
    jsonify,
    request,
    abort,
    render_template,
    redirect,
    url_for,
    session,
)
from dotenv import load_dotenv

CSV_URL = os.getenv(
    "CSV_URL",
    "https://infra.datos.gob.ar/catalog/sspm/dataset/145/distribution/145.3/download/indice-precios-al-consumidor-nivel-general-base-diciembre-2016-mensual.csv",
)

load_dotenv()

app = Flask(__name__)
app.secret_key = os.getenv("SECRET_KEY", "changeme")

ADMIN_USER = os.getenv("ADMIN_USER", "admin")
ADMIN_PASS = os.getenv("ADMIN_PASS", "admin")

CONFIG_FILE = os.path.join(os.path.dirname(__file__), "config", "config.json")


def _load_config():
    if os.path.exists(CONFIG_FILE):
        with open(CONFIG_FILE, "r", encoding="utf-8") as fh:
            return json.load(fh)
    return {
        "alquiler_base": "",
        "fecha_inicio_contrato": "",
        "periodo_actualizacion_meses": "",
    }


def _save_config(data):
    os.makedirs(os.path.dirname(CONFIG_FILE), exist_ok=True)
    with open(CONFIG_FILE, "w", encoding="utf-8") as fh:
        json.dump(data, fh)

def _leer_csv():
    r = requests.get(CSV_URL, timeout=20)
    r.raise_for_status()
    rows = list(csv.reader(io.StringIO(r.content.decode("utf-8"))))
    if not rows:
        raise RuntimeError("CSV vacío")
    header, data_rows = rows[0], rows[1:]
    return header, data_rows

def _parse_fechas(f):
    # "YYYY-MM-01" -> "YYYY-MM"
    try:
        return datetime.strptime(f, "%Y-%m-%d").strftime("%Y-%m")
    except Exception:
        return f[:7]


def _ipc_dict():
    """Devuelve dict {"YYYY-MM": Decimal(proporción)}"""
    _, filas = _leer_csv()
    out = {}
    prev_indice_dec = None
    for row in filas:
        if len(row) < 2:
            continue
        mes = _parse_fechas(row[0])
        try:
            indice_dec = Decimal(row[1])
        except (ValueError, InvalidOperation):
            continue
        ipc_prop_dec = None
        if len(row) >= 9 and row[8] not in ("", None, ""):
            try:
                ipc_prop_dec = Decimal(row[8])
            except (ValueError, InvalidOperation):
                ipc_prop_dec = None
        if ipc_prop_dec is None and prev_indice_dec is not None and prev_indice_dec > 0:
            ipc_prop_dec = (indice_dec / prev_indice_dec) - Decimal("1")
        if ipc_prop_dec is not None:
            out[mes] = ipc_prop_dec
        prev_indice_dec = indice_dec
    return out


def _add_months(ym: str, m: int) -> str:
    """Suma m meses a 'YYYY-MM'"""
    dt = datetime.strptime(ym, "%Y-%m")
    y = dt.year + ((dt.month - 1 + m) // 12)
    month = (dt.month - 1 + m) % 12 + 1
    return f"{y:04d}-{month:02d}"


def generar_tabla_alquiler(alquiler_base: Decimal, mes_inicio: str, periodo: int, meses: int = 12):
    ipc = _ipc_dict()
    meses_es = [
        "Enero",
        "Febrero",
        "Marzo",
        "Abril",
        "Mayo",
        "Junio",
        "Julio",
        "Agosto",
        "Septiembre",
        "Octubre",
        "Noviembre",
        "Diciembre",
    ]
    tabla = []
    valores = {0: Decimal(alquiler_base).quantize(Decimal("1"), rounding=ROUND_HALF_UP)}
    for i in range(meses):
        ym = _add_months(mes_inicio, i)
        k = i // periodo
        if k not in valores:
            Uk = _add_months(mes_inicio, k * periodo)
            m1 = _add_months(Uk, -3)
            m2 = _add_months(Uk, -2)
            m3 = _add_months(Uk, -1)
            if all(m in ipc for m in (m1, m2, m3)):
                F = (Decimal("1") + ipc[m1]) * (Decimal("1") + ipc[m2]) * (Decimal("1") + ipc[m3])
                valores[k] = (valores[k - 1] * F).quantize(Decimal("1"), rounding=ROUND_HALF_UP)
            else:
                valores[k] = valores[k - 1]
        valor = valores[k]
        provisorio = False
        Uk = _add_months(mes_inicio, k * periodo)
        m1 = _add_months(Uk, -3)
        m2 = _add_months(Uk, -2)
        m3 = _add_months(Uk, -1)
        if k > 0 and any(m not in ipc for m in (m1, m2, m3)):
            provisorio = True
<<<<<<< HEAD

        ipc_pct = None
        if ym in ipc:
            ipc_pct = (ipc[ym] * Decimal("100")).quantize(
                Decimal("0.1"), rounding=ROUND_HALF_UP
            )

        dt = datetime.strptime(ym, "%Y-%m")
        nombre_mes = f"{meses_es[dt.month - 1]} {dt.year}"
        tabla.append(
            {
                "mes": nombre_mes,
                "valor": float(valor),
                "provisorio": provisorio,
                "ipc": float(ipc_pct) if ipc_pct is not None else None,
            }
        )
=======
        dt = datetime.strptime(ym, "%Y-%m")
        nombre_mes = f"{meses_es[dt.month - 1]} {dt.year}"
        tabla.append({"mes": nombre_mes, "valor": float(valor), "provisorio": provisorio})
>>>>>>> 061dd096
    return tabla

@app.get("/health")
def health():
    return {"ok": True}

@app.get("/ipc/ultimos")
def ipc_ultimos():
    """
    Devuelve los últimos N meses (por defecto 12) con:
      - mes: "YYYY-MM"
      - ipc_mensual: porcentaje mensual en número con 1 decimal (ej: 1.6)
    Fuente: CSV 145.3 (IPC nacional, nivel general, mensual)
    """
    try:
        n = int(request.args.get("n", "12"))
        if n <= 0 or n > 1200:
            abort(400, "Parámetro n inválido")
    except ValueError:
        abort(400, "Parámetro n inválido")

    _, filas = _leer_csv()

    out = []
    prev_indice_dec = None
    for row in filas:
        if len(row) < 2:
            continue

        mes = _parse_fechas(row[0])

        # Col 2 = índice nacional (base dic-2016=100) como Decimal
        try:
            indice_dec = Decimal(row[1])
        except (ValueError, InvalidOperation):
            continue

        # Col 9: variación m/m como proporción (Decimal), si existe
        ipc_prop_dec = None
        if len(row) >= 9 and row[8] not in ("", None, ""):
            try:
                ipc_prop_dec = Decimal(row[8])
            except (ValueError, InvalidOperation):
                ipc_prop_dec = None

        # Si no viene la col 9, calculo del índice crudo
        if ipc_prop_dec is None and prev_indice_dec is not None and prev_indice_dec > 0:
            ipc_prop_dec = (indice_dec / prev_indice_dec) - Decimal("1")

        if ipc_prop_dec is not None:
            ipc_pct_1dec = (ipc_prop_dec * Decimal("100")).quantize(Decimal("0.1"), rounding=ROUND_HALF_UP)
            out.append({
                "mes": mes,
                "ipc_mensual": float(ipc_pct_1dec),  # ej: 1.6
            })

        prev_indice_dec = indice_dec

    # Orden cronológico y recorte a últimos N
    out.sort(key=lambda d: d["mes"])
    out = out[-n:]

    last_date = out[-1]["mes"] if out else None
    return jsonify({
        "source": CSV_URL,
        "last_month": last_date,   # ej "2025-06"
        "count": len(out),
        "data": out
    })


@app.get("/")
def index():
<<<<<<< HEAD
=======

>>>>>>> 061dd096
    config = _load_config()
    tabla = []
    try:
        base = Decimal(config.get("alquiler_base"))
        inicio = config.get("fecha_inicio_contrato", "")[:7]
        periodo = int(config.get("periodo_actualizacion_meses") or 3)
        tabla = generar_tabla_alquiler(base, inicio, periodo)
    except Exception:
        tabla = []
    return render_template("index.html", tabla=tabla)


@app.get("/alquiler/tabla")
def alquiler_tabla():
    config = _load_config()
    base = request.args.get("alquiler_base", config.get("alquiler_base"))
    inicio = request.args.get(
        "fecha_inicio_contrato", config.get("fecha_inicio_contrato", "")[:7]
    )
    periodo = int(
        request.args.get(
            "periodo_actualizacion_meses",
            config.get("periodo_actualizacion_meses") or 3,
        )
    )
    meses = int(request.args.get("meses", "12"))
    if not base or not inicio:
        abort(400, "Faltan parámetros")
    try:
        base_dec = Decimal(base)
    except InvalidOperation:
        abort(400, "alquiler_base inválido")
    tabla = generar_tabla_alquiler(base_dec, inicio[:7], periodo, meses)
    return jsonify({"tabla": tabla})

@app.route("/adm", methods=["GET", "POST"])
def admin():
    """Pantalla de login y configuración"""
    if session.get("logged_in"):
        config = _load_config()
        if request.method == "POST":
            config.update(
                {
                    "alquiler_base": request.form.get("alquiler_base", ""),
                    "fecha_inicio_contrato": request.form.get(
                        "fecha_inicio_contrato", ""
                    ),
                    "periodo_actualizacion_meses": request.form.get(
                        "periodo_actualizacion_meses", ""
                    ),
                }
            )
            try:
                _save_config(config)
                if request.headers.get("X-Requested-With") == "XMLHttpRequest":
                    return jsonify({"ok": True})
            except Exception:
                if request.headers.get("X-Requested-With") == "XMLHttpRequest":
                    return jsonify({"ok": False}), 500
                raise
        tabla = []
        try:
            base = Decimal(config.get("alquiler_base"))
            inicio = config.get("fecha_inicio_contrato", "")[:7]
            periodo = int(config.get("periodo_actualizacion_meses") or 3)
            tabla = generar_tabla_alquiler(base, inicio, periodo)
        except Exception:
            tabla = []
        return render_template("config.html", config=config, tabla=tabla)

    error = None
    if request.method == "POST":
        if (
            request.form.get("username") == ADMIN_USER
            and request.form.get("password") == ADMIN_PASS
        ):
            session.clear()
            session["logged_in"] = True
            session.permanent = False  # expira al cerrar el navegador
            return redirect(url_for("admin"))
        error = "Credenciales inválidas"
    return render_template("login.html", error=error)

<<<<<<< HEAD

=======
>>>>>>> 061dd096
@app.post("/logout")
def logout():
    session.clear()
    return redirect(url_for("admin"))

if __name__ == "__main__":
    app.run(host="0.0.0.0", port=8000)<|MERGE_RESOLUTION|>--- conflicted
+++ resolved
@@ -136,7 +136,7 @@
         m3 = _add_months(Uk, -1)
         if k > 0 and any(m not in ipc for m in (m1, m2, m3)):
             provisorio = True
-<<<<<<< HEAD
+
 
         ipc_pct = None
         if ym in ipc:
@@ -154,11 +154,7 @@
                 "ipc": float(ipc_pct) if ipc_pct is not None else None,
             }
         )
-=======
-        dt = datetime.strptime(ym, "%Y-%m")
-        nombre_mes = f"{meses_es[dt.month - 1]} {dt.year}"
-        tabla.append({"mes": nombre_mes, "valor": float(valor), "provisorio": provisorio})
->>>>>>> 061dd096
+
     return tabla
 
 @app.get("/health")
@@ -232,10 +228,6 @@
 
 @app.get("/")
 def index():
-<<<<<<< HEAD
-=======
-
->>>>>>> 061dd096
     config = _load_config()
     tabla = []
     try:
@@ -319,10 +311,6 @@
         error = "Credenciales inválidas"
     return render_template("login.html", error=error)
 
-<<<<<<< HEAD
-
-=======
->>>>>>> 061dd096
 @app.post("/logout")
 def logout():
     session.clear()
