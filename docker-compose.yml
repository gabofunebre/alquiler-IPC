services:
  ipc-api:
    build: .
<<<<<<< HEAD
    container_name: ipc-api
=======
    container_name: alquiler-IPC
>>>>>>> 8a307eed
    env_file: .env
    environment:
      # Podés overridear la URL si fuese necesario
      CSV_URL: "https://infra.datos.gob.ar/catalog/sspm/dataset/145/distribution/145.3/download/indice-precios-al-consumidor-nivel-general-base-diciembre-2016-mensual.csv"
    ports:
      - "6060:8000"
    volumes:
      - ./config:/app/config
    restart: unless-stopped
    networks:
      - nginx_net

networks:
  nginx_net:
    external: true<|MERGE_RESOLUTION|>--- conflicted
+++ resolved
@@ -1,11 +1,7 @@
 services:
   ipc-api:
     build: .
-<<<<<<< HEAD
-    container_name: ipc-api
-=======
     container_name: alquiler-IPC
->>>>>>> 8a307eed
     env_file: .env
     environment:
       # Podés overridear la URL si fuese necesario
