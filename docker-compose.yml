--- conflicted
+++ resolved
@@ -10,14 +10,10 @@
       - "6060:8000"
     volumes:
       - ./config:/app/config
-<<<<<<< HEAD
-    restart: unless-stopped
-=======
     restart: unless-stopped
     networks:
       - nginx_net
 
 networks:
   nginx_net:
-    external: true
->>>>>>> 38cc46f0
+    external: true