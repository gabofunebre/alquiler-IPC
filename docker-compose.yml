services:
  ipc-api:
    build: .
<<<<<<< HEAD
    container_name: ipc-api
=======
    container_name: alquiler-IPC
>>>>>>> 061dd096
    env_file: .env
    environment:
      # Podés overridear la URL si fuese necesario
      CSV_URL: "https://infra.datos.gob.ar/catalog/sspm/dataset/145/distribution/145.3/download/indice-precios-al-consumidor-nivel-general-base-diciembre-2016-mensual.csv"
    ports:
      - "6060:8000"
    volumes:
      - ./config:/app/config
    restart: unless-stopped
    networks:
      - nginx_net

networks:
  nginx_net:
    external: true<|MERGE_RESOLUTION|>--- conflicted
+++ resolved
@@ -1,11 +1,7 @@
 services:
   ipc-api:
     build: .
-<<<<<<< HEAD
-    container_name: ipc-api
-=======
     container_name: alquiler-IPC
->>>>>>> 061dd096
     env_file: .env
     environment:
       # Podés overridear la URL si fuese necesario
