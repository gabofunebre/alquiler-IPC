--- conflicted
+++ resolved
@@ -1,11 +1,8 @@
 services:
   ipc-api:
     build: .
-<<<<<<< HEAD
-    container_name: ipc-api
-=======
     container_name: alquiler-IPC
->>>>>>> 46d7dfc4
+
     env_file: .env
     environment:
       # Podés overridear la URL si fuese necesario
