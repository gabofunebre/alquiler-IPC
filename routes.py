import logging
<<<<<<< HEAD
from datetime import date, datetime
=======
from datetime import date
>>>>>>> ad36068c
from decimal import Decimal, InvalidOperation, ROUND_HALF_UP
from flask import (
    Blueprint,
    jsonify,
    request,
    abort,
    render_template,
    redirect,
    url_for,
    session,
    current_app,
)

from services.config_service import (
    load_config,
    save_config,
    ADMIN_USER,
    ADMIN_PASS,
    CSV_URL,
)
from services.ipc_service import leer_csv, parse_fechas, ipc_dict_with_status
from services.alquiler_service import generar_tabla_alquiler, meses_hasta_fin_anio
from services.user_service import load_users, add_user, delete_user

bp = Blueprint("app", __name__)
logger = logging.getLogger(__name__)


<<<<<<< HEAD
def _format_ipc_status(status: dict | None) -> dict | None:
    if not status:
        return None
    formatted = status.copy()
    for key in ("last_cached_at", "last_checked_at"):
        value = formatted.get(key)
        if isinstance(value, datetime):
            formatted[f"{key}_text"] = value.astimezone().strftime("%d-%m-%Y %H:%M %Z")
    return formatted
=======
def _generar_tabla_desde_config(config):
    """Generar la tabla de alquiler a partir de la configuración guardada."""
    tabla = []
    tabla_error = False

    base_raw = config.get("alquiler_base")
    if isinstance(base_raw, str):
        base_raw = base_raw.strip()

    inicio_raw = config.get("fecha_inicio_contrato")
    if isinstance(inicio_raw, str):
        inicio_raw = inicio_raw.strip()
    elif inicio_raw is None:
        inicio_raw = ""
    else:
        inicio_raw = str(inicio_raw)

    periodo_raw = config.get("periodo_actualizacion_meses")
    if isinstance(periodo_raw, str):
        periodo_raw = periodo_raw.strip()

    if (base_raw not in (None, "")) and inicio_raw:
        try:
            base = Decimal(base_raw)
            inicio = inicio_raw[:7]
            periodo = int(periodo_raw or 3)
            if periodo <= 0:
                raise ValueError("periodo_actualizacion_meses debe ser positivo")
            meses = meses_hasta_fin_anio(inicio)
        except (InvalidOperation, ValueError, TypeError) as exc:
            tabla_error = True
            logger.warning(
                "No se pudo interpretar la configuración para generar la tabla: %s", exc
            )
        else:
            try:
                tabla = generar_tabla_alquiler(base, inicio, periodo, meses)
            except Exception:
                logger.exception("Error inesperado generando la tabla de alquiler")
                raise

    return tabla, tabla_error
>>>>>>> ad36068c


@bp.get("/health")
def health():
    return {"ok": True}


@bp.get("/ipc/ultimos")
def ipc_ultimos():
    """
    Devuelve los últimos N meses (por defecto 12) con:
      - mes: "YYYY-MM"
      - ipc_mensual: porcentaje mensual en número con 1 decimal (ej: 1.6)
    Fuente: CSV 145.3 (IPC nacional, nivel general, mensual)
    """
    try:
        n = int(request.args.get("n", "12"))
        if n <= 0 or n > 1200:
            abort(400, "Parámetro n inválido")
    except ValueError:
        abort(400, "Parámetro n inválido")

    _, filas, status = leer_csv()

    out = []
    prev_indice_dec = None
    for row in filas:
        if len(row) < 2:
            continue
        mes = parse_fechas(row[0])
        try:
            indice_dec = Decimal(row[1])
        except (ValueError, InvalidOperation):
            continue
        ipc_prop_dec = None
        if len(row) >= 9 and row[8] not in ("", None, ""):
            try:
                ipc_prop_dec = Decimal(row[8])
            except (ValueError, InvalidOperation):
                ipc_prop_dec = None
        if ipc_prop_dec is None and prev_indice_dec is not None and prev_indice_dec > 0:
            ipc_prop_dec = (indice_dec / prev_indice_dec) - Decimal("1")
        if ipc_prop_dec is not None:
            ipc_pct_1dec = (
                ipc_prop_dec * Decimal("100")
            ).quantize(Decimal("0.1"), rounding=ROUND_HALF_UP)
            out.append({"mes": mes, "ipc_mensual": float(ipc_pct_1dec)})
        prev_indice_dec = indice_dec

    out.sort(key=lambda d: d["mes"])
    out = out[-n:]
    last_date = out[-1]["mes"] if out else None
    cache_info = {
        "last_cached_at": status["last_cached_at"].isoformat()
        if status.get("last_cached_at")
        else None,
        "used_cache": status.get("used_cache"),
        "updated": status.get("updated"),
        "stale": status.get("stale"),
        "error": status.get("error"),
    }
    if status.get("last_checked_at"):
        cache_info["last_checked_at"] = status["last_checked_at"].isoformat()
    return jsonify(
        {
            "source": CSV_URL,
            "last_month": last_date,
            "count": len(out),
            "data": out,
            "cache": cache_info,
        }
    )


@bp.route("/", methods=["GET", "POST"])
def index():
    if not session.get("user"):
        error = None
        if request.method == "POST":
            nombre = request.form.get("name", "").strip().lower()
            if nombre and nombre in load_users():
                session.clear()
                session["user"] = nombre
                session.permanent = False  # expira al cerrar el navegador
                return redirect(url_for("app.index"))
            error = "Usuario no encontrado"
        return render_template("user_login.html", error=error)

    config = load_config()
<<<<<<< HEAD
    tabla = []
    tabla_error = None
    ipc_status = None
    base_raw = config.get("alquiler_base")
    inicio_raw = config.get("fecha_inicio_contrato", "")
    if base_raw and inicio_raw:
        try:
            base = Decimal(base_raw)
            inicio = inicio_raw[:7]
            periodo = int(config.get("periodo_actualizacion_meses") or 3)
            meses = meses_hasta_fin_anio(inicio)
            ipc_data, ipc_status = ipc_dict_with_status()
            tabla = generar_tabla_alquiler(base, inicio, periodo, meses, ipc_data=ipc_data)
        except (InvalidOperation, ValueError) as exc:
            tabla_error = "Configuración inválida. Verificá los datos cargados."
            logger.warning("Configuración inválida para generar tabla de alquiler: %s", exc)
        except Exception as exc:
            logger.exception("Error generando tabla de alquiler")
            tabla_error = "Error cargando IPC. Intentá nuevamente más tarde."
=======
    tabla = None
    tabla_error = False
    alquiler_base_value = config.get("alquiler_base")
    if isinstance(alquiler_base_value, str):
        alquiler_base_raw = alquiler_base_value.strip()
    elif alquiler_base_value is None:
        alquiler_base_raw = ""
    else:
        alquiler_base_raw = str(alquiler_base_value).strip()
    fecha_inicio_value = config.get("fecha_inicio_contrato")
    if isinstance(fecha_inicio_value, str):
        fecha_inicio_raw = fecha_inicio_value.strip()
    elif fecha_inicio_value is None:
        fecha_inicio_raw = ""
    else:
        fecha_inicio_raw = str(fecha_inicio_value).strip()
    tiene_config = bool(alquiler_base_raw and fecha_inicio_raw)
    if tiene_config:
        try:
            base = Decimal(alquiler_base_raw)
            inicio = fecha_inicio_raw[:7]
            periodo = int(config.get("periodo_actualizacion_meses") or 3)
            meses = meses_hasta_fin_anio(inicio)
            tabla = generar_tabla_alquiler(base, inicio, periodo, meses)
        except (InvalidOperation, ValueError, TypeError) as exc:
            tabla_error = True
            current_app.logger.warning(
                "Configuración inválida al generar tabla de alquiler", exc_info=exc
            )
        except Exception as exc:
            tabla_error = True
            current_app.logger.exception(
                "Error inesperado al generar tabla de alquiler", exc_info=exc
            )

>>>>>>> ad36068c
    return render_template(
        "index.html",
        tabla=tabla,
        tabla_error=tabla_error,
<<<<<<< HEAD
        ipc_status=_format_ipc_status(ipc_status),
=======
        tiene_config=tiene_config,
>>>>>>> ad36068c
        fecha_hoy=date.today().strftime("%d-%m-%Y"),
    )


@bp.get("/alquiler/tabla")
def alquiler_tabla():
    config = load_config()
    base = request.args.get("alquiler_base", config.get("alquiler_base"))
    inicio = request.args.get("fecha_inicio_contrato", config.get("fecha_inicio_contrato", "")[:7])
    periodo = int(
        request.args.get(
            "periodo_actualizacion_meses",
            config.get("periodo_actualizacion_meses") or 3,
        )
    )
    meses_param = request.args.get("meses")
    if meses_param is not None:
        meses = int(meses_param)
    else:
        meses = meses_hasta_fin_anio(inicio[:7])
    if not base or not inicio:
        abort(400, "Faltan parámetros")
    try:
        base_dec = Decimal(base)
    except InvalidOperation:
        abort(400, "alquiler_base inválido")
    tabla = generar_tabla_alquiler(base_dec, inicio[:7], periodo, meses)
    return jsonify({"tabla": tabla})


@bp.route("/adm", methods=["GET", "POST"])
def admin():
    """Pantalla de login y configuración"""
    if session.get("logged_in"):
        config = load_config()
        users = load_users()
        if request.method == "POST":
            config.update(
                {
                    "alquiler_base": request.form.get("alquiler_base", ""),
                    "fecha_inicio_contrato": request.form.get("fecha_inicio_contrato", ""),
                    "periodo_actualizacion_meses": request.form.get("periodo_actualizacion_meses", ""),
                }
            )
            try:
                save_config(config)
                if request.headers.get("X-Requested-With") == "XMLHttpRequest":
                    return jsonify({"ok": True})
            except (TypeError, ValueError) as exc:
                current_app.logger.warning(
                    "Error de validación al guardar la configuración", exc_info=exc
                )
                if request.headers.get("X-Requested-With") == "XMLHttpRequest":
                    return jsonify({"ok": False}), 400
                raise
            except Exception as exc:
                current_app.logger.exception(
                    "Error inesperado al guardar la configuración", exc_info=exc
                )
                if request.headers.get("X-Requested-With") == "XMLHttpRequest":
                    return jsonify({"ok": False}), 500
                raise
<<<<<<< HEAD
        tabla = []
        tabla_error = None
        ipc_status = None
        base_raw = config.get("alquiler_base")
        inicio_raw = config.get("fecha_inicio_contrato", "")
        if base_raw and inicio_raw:
            try:
                base = Decimal(base_raw)
                inicio = inicio_raw[:7]
                periodo = int(config.get("periodo_actualizacion_meses") or 3)
                meses = meses_hasta_fin_anio(inicio)
                ipc_data, ipc_status = ipc_dict_with_status()
                tabla = generar_tabla_alquiler(
                    base, inicio, periodo, meses, ipc_data=ipc_data
                )
            except (InvalidOperation, ValueError) as exc:
                tabla_error = "Configuración inválida. Revisá los datos ingresados."
                logger.warning("Configuración inválida en /adm: %s", exc)
            except Exception as exc:
                logger.exception("Error generando tabla de alquiler en /adm")
                tabla_error = "Error cargando IPC. Intentá nuevamente más tarde."
=======
        tabla = None
        tabla_error = False
        alquiler_base_value = config.get("alquiler_base")
        if isinstance(alquiler_base_value, str):
            alquiler_base_raw = alquiler_base_value.strip()
        elif alquiler_base_value is None:
            alquiler_base_raw = ""
        else:
            alquiler_base_raw = str(alquiler_base_value).strip()
        fecha_inicio_value = config.get("fecha_inicio_contrato")
        if isinstance(fecha_inicio_value, str):
            fecha_inicio_raw = fecha_inicio_value.strip()
        elif fecha_inicio_value is None:
            fecha_inicio_raw = ""
        else:
            fecha_inicio_raw = str(fecha_inicio_value).strip()
        tiene_config = bool(alquiler_base_raw and fecha_inicio_raw)
        if tiene_config:
            try:
                base = Decimal(alquiler_base_raw)
                inicio = fecha_inicio_raw[:7]
                periodo = int(config.get("periodo_actualizacion_meses") or 3)
                meses = meses_hasta_fin_anio(inicio)
                tabla = generar_tabla_alquiler(base, inicio, periodo, meses)
            except (InvalidOperation, ValueError, TypeError) as exc:
                tabla_error = True
                current_app.logger.warning(
                    "Configuración inválida al generar tabla de alquiler", exc_info=exc
                )
            except Exception as exc:
                tabla_error = True
                current_app.logger.exception(
                    "Error inesperado al generar tabla de alquiler", exc_info=exc
                )
>>>>>>> ad36068c
        return render_template(
            "config.html",
            config=config,
            tabla=tabla,
            tabla_error=tabla_error,
<<<<<<< HEAD
            ipc_status=_format_ipc_status(ipc_status),
=======
>>>>>>> ad36068c
            fecha_hoy=date.today().strftime("%d-%m-%Y"),
            users=users,
            tabla_error=tabla_error,
            tiene_config=tiene_config,
        )

    error = None
    if request.method == "POST":
        if (
            request.form.get("username") == ADMIN_USER
            and request.form.get("password") == ADMIN_PASS
        ):
            session.clear()
            session["logged_in"] = True
            session.permanent = False  # expira al cerrar el navegador
            return redirect(url_for("app.admin"))
        error = "Credenciales inválidas"
    return render_template("login.html", error=error)


@bp.post("/adm/users/add")
def admin_add_user():
    if not session.get("logged_in"):
        abort(403)
    nombre = request.form.get("new_user", "").strip().lower()
    if nombre:
        add_user(nombre)
    return redirect(url_for("app.admin"))


@bp.post("/adm/users/delete")
def admin_delete_user():
    if not session.get("logged_in"):
        abort(403)
    nombre = request.form.get("user", "").strip().lower()
    if nombre:
        delete_user(nombre)
    return redirect(url_for("app.admin"))


@bp.post("/logout")
def logout():
    is_admin = session.get("logged_in")
    session.clear()
    if is_admin:
        return redirect(url_for("app.admin"))
    return redirect(url_for("app.index"))<|MERGE_RESOLUTION|>--- conflicted
+++ resolved
@@ -1,9 +1,5 @@
 import logging
-<<<<<<< HEAD
 from datetime import date, datetime
-=======
-from datetime import date
->>>>>>> ad36068c
 from decimal import Decimal, InvalidOperation, ROUND_HALF_UP
 from flask import (
     Blueprint,
@@ -31,8 +27,6 @@
 bp = Blueprint("app", __name__)
 logger = logging.getLogger(__name__)
 
-
-<<<<<<< HEAD
 def _format_ipc_status(status: dict | None) -> dict | None:
     if not status:
         return None
@@ -42,50 +36,6 @@
         if isinstance(value, datetime):
             formatted[f"{key}_text"] = value.astimezone().strftime("%d-%m-%Y %H:%M %Z")
     return formatted
-=======
-def _generar_tabla_desde_config(config):
-    """Generar la tabla de alquiler a partir de la configuración guardada."""
-    tabla = []
-    tabla_error = False
-
-    base_raw = config.get("alquiler_base")
-    if isinstance(base_raw, str):
-        base_raw = base_raw.strip()
-
-    inicio_raw = config.get("fecha_inicio_contrato")
-    if isinstance(inicio_raw, str):
-        inicio_raw = inicio_raw.strip()
-    elif inicio_raw is None:
-        inicio_raw = ""
-    else:
-        inicio_raw = str(inicio_raw)
-
-    periodo_raw = config.get("periodo_actualizacion_meses")
-    if isinstance(periodo_raw, str):
-        periodo_raw = periodo_raw.strip()
-
-    if (base_raw not in (None, "")) and inicio_raw:
-        try:
-            base = Decimal(base_raw)
-            inicio = inicio_raw[:7]
-            periodo = int(periodo_raw or 3)
-            if periodo <= 0:
-                raise ValueError("periodo_actualizacion_meses debe ser positivo")
-            meses = meses_hasta_fin_anio(inicio)
-        except (InvalidOperation, ValueError, TypeError) as exc:
-            tabla_error = True
-            logger.warning(
-                "No se pudo interpretar la configuración para generar la tabla: %s", exc
-            )
-        else:
-            try:
-                tabla = generar_tabla_alquiler(base, inicio, periodo, meses)
-            except Exception:
-                logger.exception("Error inesperado generando la tabla de alquiler")
-                raise
-
-    return tabla, tabla_error
->>>>>>> ad36068c
 
 
 @bp.get("/health")
@@ -175,7 +125,6 @@
         return render_template("user_login.html", error=error)
 
     config = load_config()
-<<<<<<< HEAD
     tabla = []
     tabla_error = None
     ipc_status = None
@@ -195,52 +144,12 @@
         except Exception as exc:
             logger.exception("Error generando tabla de alquiler")
             tabla_error = "Error cargando IPC. Intentá nuevamente más tarde."
-=======
-    tabla = None
-    tabla_error = False
-    alquiler_base_value = config.get("alquiler_base")
-    if isinstance(alquiler_base_value, str):
-        alquiler_base_raw = alquiler_base_value.strip()
-    elif alquiler_base_value is None:
-        alquiler_base_raw = ""
-    else:
-        alquiler_base_raw = str(alquiler_base_value).strip()
-    fecha_inicio_value = config.get("fecha_inicio_contrato")
-    if isinstance(fecha_inicio_value, str):
-        fecha_inicio_raw = fecha_inicio_value.strip()
-    elif fecha_inicio_value is None:
-        fecha_inicio_raw = ""
-    else:
-        fecha_inicio_raw = str(fecha_inicio_value).strip()
-    tiene_config = bool(alquiler_base_raw and fecha_inicio_raw)
-    if tiene_config:
-        try:
-            base = Decimal(alquiler_base_raw)
-            inicio = fecha_inicio_raw[:7]
-            periodo = int(config.get("periodo_actualizacion_meses") or 3)
-            meses = meses_hasta_fin_anio(inicio)
-            tabla = generar_tabla_alquiler(base, inicio, periodo, meses)
-        except (InvalidOperation, ValueError, TypeError) as exc:
-            tabla_error = True
-            current_app.logger.warning(
-                "Configuración inválida al generar tabla de alquiler", exc_info=exc
-            )
-        except Exception as exc:
-            tabla_error = True
-            current_app.logger.exception(
-                "Error inesperado al generar tabla de alquiler", exc_info=exc
-            )
-
->>>>>>> ad36068c
+
     return render_template(
         "index.html",
         tabla=tabla,
         tabla_error=tabla_error,
-<<<<<<< HEAD
         ipc_status=_format_ipc_status(ipc_status),
-=======
-        tiene_config=tiene_config,
->>>>>>> ad36068c
         fecha_hoy=date.today().strftime("%d-%m-%Y"),
     )
 
@@ -303,7 +212,6 @@
                 if request.headers.get("X-Requested-With") == "XMLHttpRequest":
                     return jsonify({"ok": False}), 500
                 raise
-<<<<<<< HEAD
         tabla = []
         tabla_error = None
         ipc_status = None
@@ -325,51 +233,12 @@
             except Exception as exc:
                 logger.exception("Error generando tabla de alquiler en /adm")
                 tabla_error = "Error cargando IPC. Intentá nuevamente más tarde."
-=======
-        tabla = None
-        tabla_error = False
-        alquiler_base_value = config.get("alquiler_base")
-        if isinstance(alquiler_base_value, str):
-            alquiler_base_raw = alquiler_base_value.strip()
-        elif alquiler_base_value is None:
-            alquiler_base_raw = ""
-        else:
-            alquiler_base_raw = str(alquiler_base_value).strip()
-        fecha_inicio_value = config.get("fecha_inicio_contrato")
-        if isinstance(fecha_inicio_value, str):
-            fecha_inicio_raw = fecha_inicio_value.strip()
-        elif fecha_inicio_value is None:
-            fecha_inicio_raw = ""
-        else:
-            fecha_inicio_raw = str(fecha_inicio_value).strip()
-        tiene_config = bool(alquiler_base_raw and fecha_inicio_raw)
-        if tiene_config:
-            try:
-                base = Decimal(alquiler_base_raw)
-                inicio = fecha_inicio_raw[:7]
-                periodo = int(config.get("periodo_actualizacion_meses") or 3)
-                meses = meses_hasta_fin_anio(inicio)
-                tabla = generar_tabla_alquiler(base, inicio, periodo, meses)
-            except (InvalidOperation, ValueError, TypeError) as exc:
-                tabla_error = True
-                current_app.logger.warning(
-                    "Configuración inválida al generar tabla de alquiler", exc_info=exc
-                )
-            except Exception as exc:
-                tabla_error = True
-                current_app.logger.exception(
-                    "Error inesperado al generar tabla de alquiler", exc_info=exc
-                )
->>>>>>> ad36068c
         return render_template(
             "config.html",
             config=config,
             tabla=tabla,
             tabla_error=tabla_error,
-<<<<<<< HEAD
             ipc_status=_format_ipc_status(ipc_status),
-=======
->>>>>>> ad36068c
             fecha_hoy=date.today().strftime("%d-%m-%Y"),
             users=users,
             tabla_error=tabla_error,
