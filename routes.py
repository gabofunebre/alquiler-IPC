--- conflicted
+++ resolved
@@ -140,7 +140,6 @@
         return render_template("user_login.html", error=error)
 
     config = load_config()
-<<<<<<< HEAD
     tabla = None
     tabla_error = False
     alquiler_base_value = config.get("alquiler_base")
@@ -175,17 +174,12 @@
             current_app.logger.exception(
                 "Error inesperado al generar tabla de alquiler", exc_info=exc
             )
-=======
-    tabla, tabla_error = _generar_tabla_desde_config(config)
->>>>>>> 960f8dc1
+
     return render_template(
         "index.html",
         tabla=tabla,
         tabla_error=tabla_error,
-<<<<<<< HEAD
         tiene_config=tiene_config,
-=======
->>>>>>> 960f8dc1
         fecha_hoy=date.today().strftime("%d-%m-%Y"),
     )
 
@@ -248,7 +242,6 @@
                 if request.headers.get("X-Requested-With") == "XMLHttpRequest":
                     return jsonify({"ok": False}), 500
                 raise
-<<<<<<< HEAD
         tabla = None
         tabla_error = False
         alquiler_base_value = config.get("alquiler_base")
@@ -283,9 +276,6 @@
                 current_app.logger.exception(
                     "Error inesperado al generar tabla de alquiler", exc_info=exc
                 )
-=======
-        tabla, tabla_error = _generar_tabla_desde_config(config)
->>>>>>> 960f8dc1
         return render_template(
             "config.html",
             config=config,
