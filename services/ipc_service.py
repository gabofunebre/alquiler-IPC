--- conflicted
+++ resolved
@@ -314,15 +314,8 @@
         "last_modified_header": meta.get("last_modified"),
         "last_cached_at": _cache_last_modified(),
         "last_checked_at": None,
-<<<<<<< HEAD
         "fallback_source": None,
         "unofficial_months": [],
-=======
-        "used_backup": False,
-        "fallback_source": fallback_url,
-        "unofficial_months": unofficial_months,
-        "contains_unofficial": bool(unofficial_months),
->>>>>>> a4e9e9f6
     }
 
     cached_header: list[str] | None = None
@@ -361,12 +354,7 @@
             status["last_cached_at"] = _cache_last_modified()
             status["used_cache"] = True
             status["stale"] = cache_is_stale
-<<<<<<< HEAD
             status["contains_unofficial"] = bool(status.get("unofficial_months"))
-=======
-            status["contains_unofficial"] = bool(unofficial_months)
-            status["used_backup"] = bool(unofficial_months)
->>>>>>> a4e9e9f6
             return cached_header, cached_rows, status
 
         response.raise_for_status()
@@ -487,12 +475,8 @@
             "fallback_source": fallback_url,
         }
         _write_meta(meta_to_store)
-<<<<<<< HEAD
         status["contains_unofficial"] = bool(status.get("unofficial_months"))
         return header, rows, status
-=======
-        return header, combined_rows, status
->>>>>>> a4e9e9f6
     except (requests.RequestException, RuntimeError) as exc:
         error_info = translate_ipc_exception(exc)
         if cache_exists:
