<!doctype html>
<html lang="es">
<head>
  <meta charset="utf-8">
  <meta name="viewport" content="width=device-width, initial-scale=1">
  <title>Configuración</title>
  <link href="https://cdn.jsdelivr.net/npm/bootstrap@5.3.2/dist/css/bootstrap.min.css" rel="stylesheet">
  <style>
    #overlay {position:fixed;top:0;left:0;width:100%;height:100%;background:rgba(255,255,255,.8);display:none;align-items:center;justify-content:center;z-index:1000;}
    .periodo0.offset0 td {background-color:#ffffff;}
    .periodo0.offset1 td {background-color:#f2f2f2;}
      .periodo1.offset0 td {background-color:#e7f5ff;}
      .periodo1.offset1 td {background-color:#d0ebff;}
    </style>
</head>
<body>
  <nav class="navbar navbar-light bg-light mb-4">
    <div class="container-fluid">
      <span class="navbar-brand mb-0 h1">Configuración</span>
      <form class="d-flex" action="{{ url_for('app.logout') }}" method="post">
        <button class="btn btn-outline-secondary" type="submit">Salir</button>
      </form>
    </div>
  </nav>
  <div class="container">
    <div id="alert-placeholder"></div>
    <h2 class="h5">Usuarios</h2>
    <form class="mb-3 d-flex" action="{{ url_for('app.admin_add_user') }}" method="post">
      <input type="text" class="form-control me-2" name="new_user" placeholder="Nombre">
      <button class="btn btn-primary" type="submit">Agregar usuario</button>
    </form>
    <form class="mb-4 d-flex" action="{{ url_for('app.admin_delete_user') }}" method="post">
      <select class="form-select me-2" name="user">
        {% for u in users %}
        <option value="{{ u }}">{{ u }}</option>
        {% endfor %}
      </select>
      <button class="btn btn-danger" type="submit">Eliminar usuario</button>
    </form>
    <form id="config-form" method="post">
      <div class="mb-3">
        <label class="form-label">Alquiler base</label>
        <input type="number" step="0.01" class="form-control" name="alquiler_base" value="{{ config.alquiler_base }}">
      </div>
      <div class="mb-3">
        <label class="form-label">Fecha de inicio de contrato</label>
        <input type="date" class="form-control" name="fecha_inicio_contrato" value="{{ config.fecha_inicio_contrato }}">
      </div>
      <div class="mb-3">
        <label class="form-label">Período de actualización por IPC (meses)</label>
        {% set periodo_sel = config.periodo_actualizacion_meses|default(3, true)|int %}
        <select class="form-select" name="periodo_actualizacion_meses">
          {% for n in range(1, 13) %}
          <option value="{{ n }}" {% if periodo_sel == n %}selected{% endif %}>{{ n }}</option>
          {% endfor %}
        </select>

      </div>
      <button type="submit" class="btn btn-primary">Guardar</button>
    </form>
<<<<<<< HEAD
    {% if tabla_error %}
    <div class="alert alert-danger mt-3" role="alert">{{ tabla_error }}</div>
    {% endif %}
    {% if tabla %}
=======
    {% if tabla is not none %}
>>>>>>> ad36068c
    <hr>
    <h2 class="h5 mt-4">Tabla de alquiler</h2>
    <div class="text-end mb-2">Fecha de hoy: {{ fecha_hoy }}</div>
    {% if ipc_status and ipc_status.last_cached_at_text %}
    <div class="text-end text-muted mb-2">Última actualización del IPC: {{ ipc_status.last_cached_at_text }}</div>
    {% endif %}
    {% if ipc_status and ipc_status.error %}
    <div class="alert alert-warning" role="alert">
      No se pudo actualizar el IPC. Se muestran los datos guardados del
      {% if ipc_status.last_cached_at_text %}{{ ipc_status.last_cached_at_text }}{% else %}archivo en caché{% endif %}.
    </div>
    {% endif %}
    <table class="table table-bordered">
      <thead>
        <tr><th>Mes</th><th>IPC</th><th>Ajuste</th><th>Valor</th></tr>
      </thead>
      <tbody>
        {% if tabla %}
        {% for fila in tabla %}
          <tr class="periodo{{ fila.periodo % 2 }} offset{{ fila.offset % 2 }}">
            <td>{{ fila.mes }}</td>
            <td>{% if fila.ipc is defined and fila.ipc is not none %}{{ '{:.1f}'.format(fila.ipc)|replace('.', ',') }}%{% endif %}</td>
            <td>{% if fila.ajuste is not none %}${{ '{:,.0f}'.format(fila.ajuste) }}{% endif %}</td>
            <td>{% if fila.valor is not none %}${{ '{:,.0f}'.format(fila.valor) }}{% endif %}{% if fila.provisorio is defined and fila.provisorio %} <span class="badge bg-warning text-dark">Provisorio</span>{% endif %}</td>
          </tr>
      {% endfor %}
        {% else %}
          <tr><td colspan="4" class="text-center">Sin datos disponibles</td></tr>
        {% endif %}
      </tbody>
    </table>
    {% elif tabla_error %}
    <hr>
    <div class="alert alert-danger mt-4">Error cargando IPC.</div>
    {% elif not tiene_config %}
    <hr>
    <div class="alert alert-info mt-4">No hay datos de configuración. Completá el formulario para generarlos.</div>
    {% endif %}
  </div>
  <div id="overlay"><div class="spinner-border text-primary" role="status"></div></div>
  <script src="https://cdn.jsdelivr.net/npm/bootstrap@5.3.2/dist/js/bootstrap.bundle.min.js"></script>
  <script>
    const form = document.getElementById('config-form');
    const overlay = document.getElementById('overlay');
    const alertPlaceholder = document.getElementById('alert-placeholder');
    function showAlert(message, type) {
      const wrapper = document.createElement('div');
      wrapper.innerHTML = `<div class="alert alert-${type} alert-dismissible" role="alert">${message}<button type="button" class="btn-close" data-bs-dismiss="alert"></button></div>`;
      alertPlaceholder.append(wrapper);
    }
    form.addEventListener('submit', function(e) {
      e.preventDefault();
      overlay.style.display = 'flex';
      fetch('{{ url_for("app.admin") }}', {
        method: 'POST',
        body: new FormData(form),
        headers: {'X-Requested-With': 'XMLHttpRequest'}
      }).then(r => {
        if (!r.ok) throw new Error();
        return r.json();
      }).then(data => {
        overlay.style.display = 'none';
        showAlert('Configuración guardada correctamente', 'success');
        setTimeout(() => window.location.reload(), 500);
      }).catch(() => {
        overlay.style.display = 'none';
        showAlert('Error al guardar configuración', 'danger');
      });
    });
    window.addEventListener('beforeunload', () => {
      navigator.sendBeacon('{{ url_for('app.logout') }}', '');
    });
  </script>
</body>
</html><|MERGE_RESOLUTION|>--- conflicted
+++ resolved
@@ -58,14 +58,10 @@
       </div>
       <button type="submit" class="btn btn-primary">Guardar</button>
     </form>
-<<<<<<< HEAD
     {% if tabla_error %}
     <div class="alert alert-danger mt-3" role="alert">{{ tabla_error }}</div>
     {% endif %}
     {% if tabla %}
-=======
-    {% if tabla is not none %}
->>>>>>> ad36068c
     <hr>
     <h2 class="h5 mt-4">Tabla de alquiler</h2>
     <div class="text-end mb-2">Fecha de hoy: {{ fecha_hoy }}</div>
