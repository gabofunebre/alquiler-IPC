<!doctype html>
<html lang="es">
<head>
  <meta charset="utf-8">
  <meta name="viewport" content="width=device-width, initial-scale=1">
  <title>Tabla de alquiler</title>
  <link href="https://cdn.jsdelivr.net/npm/bootstrap@5.3.2/dist/css/bootstrap.min.css" rel="stylesheet">
  <style>
    .periodo0.offset0 td {background-color:#ffffff;}
    .periodo0.offset1 td {background-color:#f2f2f2;}
      .periodo1.offset0 td {background-color:#e7f5ff;}
      .periodo1.offset1 td {background-color:#d0ebff;}
    </style>
</head>
<body>
  <nav class="navbar navbar-light bg-light mb-4">
    <div class="container-fluid">
      <form class="d-flex" action="{{ url_for('app.logout') }}" method="post">
        <button class="btn btn-outline-secondary" type="submit">Salir</button>
      </form>
    </div>
  </nav>
  <div class="container">
<<<<<<< HEAD
    {% if tabla_error %}
    <div class="alert alert-danger" role="alert">{{ tabla_error }}</div>
    {% endif %}
    {% if tabla %}
    {% if ipc_status and ipc_status.error %}
    <div class="alert alert-warning" role="alert">
      No se pudo actualizar el IPC. Se muestran los datos guardados del
      {% if ipc_status.last_cached_at_text %}{{ ipc_status.last_cached_at_text }}{% else %}archivo en caché{% endif %}.
    </div>
    {% endif %}
=======
    {% if tabla is not none %}
>>>>>>> ad36068c
    <div class="text-end mb-2">Fecha de hoy: {{ fecha_hoy }}</div>
    {% if ipc_status and ipc_status.last_cached_at_text %}
    <div class="text-end text-muted mb-2">Última actualización del IPC: {{ ipc_status.last_cached_at_text }}</div>
    {% endif %}
    <table class="table table-bordered">
      <thead>
        <tr><th>Mes</th><th>IPC</th><th>Ajuste</th><th>Valor</th></tr>
      </thead>
      <tbody>
        {% if tabla %}
        {% for fila in tabla %}
          <tr class="periodo{{ fila.periodo % 2 }} offset{{ fila.offset % 2 }}">
            <td>{{ fila.mes }}</td>
            <td>{% if fila.ipc is defined and fila.ipc is not none %}{{ '{:.1f}'.format(fila.ipc)|replace('.', ',') }}%{% endif %}</td>
            <td>{% if fila.ajuste is not none %}${{ '{:,.0f}'.format(fila.ajuste) }}{% endif %}</td>
            <td>{% if fila.valor is not none %}${{ '{:,.0f}'.format(fila.valor) }}{% endif %}{% if fila.provisorio is defined and fila.provisorio %} <span class="badge bg-warning text-dark">Provisorio</span>{% endif %}</td>
          </tr>
        {% endfor %}
        {% else %}
          <tr><td colspan="4" class="text-center">Sin datos disponibles</td></tr>
        {% endif %}
      </tbody>
    </table>
<<<<<<< HEAD
    {% elif not tabla_error %}
=======
    {% elif tabla_error %}
    <div class="alert alert-danger">Error cargando IPC.</div>
    {% elif not tiene_config %}
>>>>>>> ad36068c
    <div class="alert alert-info">No hay datos de configuración. Ingresá a <a href="{{ url_for('app.admin') }}">/adm</a> para cargarlos.</div>
    {% endif %}
  </div>
  <script src="https://cdn.jsdelivr.net/npm/bootstrap@5.3.2/dist/js/bootstrap.bundle.min.js"></script>
  <script>
    window.addEventListener('beforeunload', () => {
      navigator.sendBeacon('{{ url_for('app.logout') }}', '');
    });
  </script>
</body>
</html><|MERGE_RESOLUTION|>--- conflicted
+++ resolved
@@ -21,7 +21,6 @@
     </div>
   </nav>
   <div class="container">
-<<<<<<< HEAD
     {% if tabla_error %}
     <div class="alert alert-danger" role="alert">{{ tabla_error }}</div>
     {% endif %}
@@ -32,9 +31,6 @@
       {% if ipc_status.last_cached_at_text %}{{ ipc_status.last_cached_at_text }}{% else %}archivo en caché{% endif %}.
     </div>
     {% endif %}
-=======
-    {% if tabla is not none %}
->>>>>>> ad36068c
     <div class="text-end mb-2">Fecha de hoy: {{ fecha_hoy }}</div>
     {% if ipc_status and ipc_status.last_cached_at_text %}
     <div class="text-end text-muted mb-2">Última actualización del IPC: {{ ipc_status.last_cached_at_text }}</div>
@@ -58,13 +54,7 @@
         {% endif %}
       </tbody>
     </table>
-<<<<<<< HEAD
     {% elif not tabla_error %}
-=======
-    {% elif tabla_error %}
-    <div class="alert alert-danger">Error cargando IPC.</div>
-    {% elif not tiene_config %}
->>>>>>> ad36068c
     <div class="alert alert-info">No hay datos de configuración. Ingresá a <a href="{{ url_for('app.admin') }}">/adm</a> para cargarlos.</div>
     {% endif %}
   </div>
